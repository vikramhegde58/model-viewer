/* @license
 * Copyright 2019 Google LLC. All Rights Reserved.
 * Licensed under the Apache License, Version 2.0 (the 'License');
 * you may not use this file except in compliance with the License.
 * You may obtain a copy of the License at
 *
 *     http://www.apache.org/licenses/LICENSE-2.0
 *
 * Unless required by applicable law or agreed to in writing, software
 * distributed under the License is distributed on an 'AS IS' BASIS,
 * WITHOUT WARRANTIES OR CONDITIONS OF ANY KIND, either express or implied.
 * See the License for the specific language governing permissions and
 * limitations under the License.
 */

import {property} from 'lit-element';
import {Color, Texture} from 'three';

import ModelViewerElementBase, {$container, $isInRenderTree, $needsRender, $onModelLoad, $progressTracker, $renderer, $scene} from '../model-viewer-base.js';
import {Constructor, deserializeUrl} from '../utilities.js';

const DEFAULT_BACKGROUND_COLOR = '';
const DEFAULT_SHADOW_INTENSITY = 0.0;
const DEFAULT_SHADOW_SOFTNESS = 1.0;
const DEFAULT_EXPOSURE = 1.0;

const $currentEnvironmentMap = Symbol('currentEnvironmentMap');
const $applyEnvironmentMap = Symbol('applyEnvironmentMap');
const $updateEnvironment = Symbol('updateEnvironment');
const $cancelEnvironmentUpdate = Symbol('cancelEnvironmentUpdate');

export declare interface EnvironmentInterface {
  environmentImage: string|null;
  skyboxImage: string|null;
  backgroundColor: string;
  shadowIntensity: number;
  shadowSoftness: number;
  exposure: number;
}

export const EnvironmentMixin = <T extends Constructor<ModelViewerElementBase>>(
    ModelViewerElement: T): Constructor<EnvironmentInterface>&T => {
  class EnvironmentModelViewerElement extends ModelViewerElement {
    @property({
      type: String,
      attribute: 'environment-image',
      converter: {fromAttribute: deserializeUrl}
    })
    environmentImage: string|null = null;

    @property({
      type: String,
      attribute: 'skybox-image',
      converter: {fromAttribute: deserializeUrl}
    })
    skyboxImage: string|null = null;

    @property({type: String, attribute: 'background-color'})
    backgroundColor: string = DEFAULT_BACKGROUND_COLOR;

    @property({type: Number, attribute: 'shadow-intensity'})
    shadowIntensity: number = DEFAULT_SHADOW_INTENSITY;

    @property({type: Number, attribute: 'shadow-softness'})
    shadowSoftness: number = DEFAULT_SHADOW_SOFTNESS;

    @property({
      type: Number,
    })
    exposure: number = DEFAULT_EXPOSURE;

    private[$currentEnvironmentMap]: Texture|null = null;

    private[$cancelEnvironmentUpdate]: ((...args: any[]) => any)|null = null;

    updated(changedProperties: Map<string|number|symbol, unknown>) {
      super.updated(changedProperties);

      if (changedProperties.has('shadowIntensity')) {
        this[$scene].setShadowIntensity(this.shadowIntensity);
        this[$needsRender]();
      }

      if (changedProperties.has('shadowSoftness')) {
        this[$scene].setShadowSoftness(this.shadowSoftness);
        this[$needsRender]();
      }

      if (changedProperties.has('exposure')) {
        this[$scene].exposure = this.exposure;
        this[$needsRender]();
      }

      if (changedProperties.has('environmentImage') ||
          changedProperties.has('skyboxImage') ||
          changedProperties.has('backgroundColor') ||
          changedProperties.has('experimentalPmrem') ||
          changedProperties.has($isInRenderTree)) {
        this[$updateEnvironment]();
      }
    }

    [$onModelLoad](event: any) {
      super[$onModelLoad](event);

      if (this[$currentEnvironmentMap] != null) {
        this[$applyEnvironmentMap](this[$currentEnvironmentMap]);
      }
    }

    async[$updateEnvironment]() {
      if (!this[$isInRenderTree]) {
        return;
      }

      const {skyboxImage, backgroundColor, environmentImage} = this;
      // Set the container node's background color so that it matches
      // the background color configured for the scene. It's important
      // to do this because we round the size of the canvas off to the
      // nearest pixel, so it is possible (indeed likely) that there is
      // a marginal gap around one or two edges of the canvas.
      this[$container].style.backgroundColor = backgroundColor;

      if (this[$cancelEnvironmentUpdate] != null) {
        this[$cancelEnvironmentUpdate]!();
        this[$cancelEnvironmentUpdate] = null;
      }

      const {textureUtils} = this[$renderer];

      if (textureUtils == null) {
        return;
      }

      try {
        const {environmentMap, skybox} =
            await new Promise(async (resolve, reject) => {
              const texturesLoad = textureUtils.generateEnvironmentMapAndSkybox(
                  skyboxImage,
                  environmentImage,
                  {progressTracker: this[$progressTracker]});
              this[$cancelEnvironmentUpdate] = () => reject(texturesLoad);
              resolve(await texturesLoad);
            });

        if (skybox != null) {
          this[$scene].background = skybox.texture;
        } else {
<<<<<<< HEAD
          this[$scene].remove(this[$scene].skyboxMesh);

          const parsedColor = backgroundColor === DEFAULT_BACKGROUND_COLOR ?
              null :
              new Color(backgroundColor);
=======
          const parsedColor = new Color(backgroundColor);
>>>>>>> 1afed9ac
          this[$scene].background = parsedColor;
        }

        this[$applyEnvironmentMap](environmentMap.texture);
        this[$scene].model.dispatchEvent({type: 'envmap-update'});
      } catch (errorOrPromise) {
        if (errorOrPromise instanceof Error) {
          this[$applyEnvironmentMap](null);
          throw errorOrPromise;
        }

        const {environmentMap, skybox} = await errorOrPromise;

        if (environmentMap != null) {
          environmentMap.dispose();
        }

        if (skybox != null) {
          skybox.dispose();
        }
      }
    }

    /**
     * Sets the Model to use the provided environment map,
     * or `null` if the Model should remove its' environment map.
     */
    private[$applyEnvironmentMap](environmentMap: Texture|null) {
      this[$currentEnvironmentMap] = environmentMap;
      this[$scene].environment = this[$currentEnvironmentMap];
      this.dispatchEvent(new CustomEvent('environment-change'));

      this[$needsRender]();
    }
  }

  return EnvironmentModelViewerElement;
};<|MERGE_RESOLUTION|>--- conflicted
+++ resolved
@@ -146,15 +146,9 @@
         if (skybox != null) {
           this[$scene].background = skybox.texture;
         } else {
-<<<<<<< HEAD
-          this[$scene].remove(this[$scene].skyboxMesh);
-
           const parsedColor = backgroundColor === DEFAULT_BACKGROUND_COLOR ?
               null :
               new Color(backgroundColor);
-=======
-          const parsedColor = new Color(backgroundColor);
->>>>>>> 1afed9ac
           this[$scene].background = parsedColor;
         }
 
