--- conflicted
+++ resolved
@@ -14,21 +14,13 @@
  */
 
 import {BackSide, BoxBufferGeometry, Cache, CubeCamera, DataTextureLoader, EventDispatcher, GammaEncoding, LinearToneMapping, Mesh, NearestFilter, RGBEEncoding, RGBEFormat, Scene, ShaderMaterial, Texture, TextureLoader, UnsignedByteType, WebGLRenderer, WebGLRenderTarget, WebGLRenderTargetCube} from 'three';
-<<<<<<< HEAD
-=======
-import {PMREMCubeUVPacker} from 'three/examples/jsm/pmrem/PMREMCubeUVPacker.js';
-import {PMREMGenerator} from 'three/examples/jsm/pmrem/PMREMGenerator.js';
->>>>>>> 1265621d
 
 import {CubemapGenerator} from '../third_party/three/EquirectangularToCubeGenerator.js';
 import {RGBELoader} from '../third_party/three/RGBELoader.js';
 import {ProgressTracker} from '../utilities/progress-tracker.js';
 
 import EnvironmentMapGenerator from './EnvironmentMapGenerator.js';
-<<<<<<< HEAD
 import PMREMGenerator from './PMREMGenerator.js';
-=======
->>>>>>> 1265621d
 
 export interface EnvironmentMapAndSkybox {
   environmentMap: WebGLRenderTarget;
@@ -50,10 +42,7 @@
 const $environmentMapCache = Symbol('environmentMapCache');
 const $skyboxCache = Symbol('skyboxCache');
 const $generatedEnvironmentMap = Symbol('generatedEnvironmentMap');
-<<<<<<< HEAD
 const $PMREMGenerator = Symbol('PMREMGenerator');
-=======
->>>>>>> 1265621d
 
 const $loadSkyboxFromUrl = Symbol('loadSkyboxFromUrl');
 const $loadEnvironmentMapFromUrl = Symbol('loadEnvironmentMapFromUrl');
@@ -83,7 +72,6 @@
 export default class TextureUtils extends EventDispatcher {
   private config: TextureUtilsConfig;
   private renderer: WebGLRenderer;
-<<<<<<< HEAD
 
   private[$generatedEnvironmentMap]: WebGLRenderTarget|null = null;
 
@@ -91,22 +79,12 @@
   private[$skyboxCache] = new Map<string, Promise<WebGLRenderTargetCube>>();
 
   private[$PMREMGenerator]: PMREMGenerator;
-=======
->>>>>>> 1265621d
-
-  private[$generatedEnvironmentMap]: WebGLRenderTarget|null = null;
-
-  private[$environmentMapCache] = new Map<string, Promise<WebGLRenderTarget>>();
-  private[$skyboxCache] = new Map<string, Promise<WebGLRenderTargetCube>>();
 
   constructor(renderer: WebGLRenderer, config: TextureUtilsConfig = {}) {
     super();
     this.config = {...defaultConfig, ...config};
     this.renderer = renderer;
-<<<<<<< HEAD
     this[$PMREMGenerator] = new PMREMGenerator(renderer);
-=======
->>>>>>> 1265621d
   }
 
   equirectangularToCubemap(texture: Texture): WebGLRenderTargetCube {
@@ -203,7 +181,6 @@
       // If we have a skybox URL, attempt to load it as a cubemap
       if (!!skyboxUrl) {
         skyboxLoads = this[$loadSkyboxFromUrl](skyboxUrl, progressTracker);
-<<<<<<< HEAD
       }
 
       if (!!environmentMapUrl) {
@@ -219,23 +196,6 @@
         environmentMapLoads = this[$loadGeneratedEnvironmentMap]();
       }
 
-=======
-      }
-
-      if (!!environmentMapUrl) {
-        // We have an available environment map URL
-        environmentMapLoads = this[$loadEnvironmentMapFromUrl](
-            environmentMapUrl, progressTracker);
-      } else if (!!skyboxUrl) {
-        // Fallback to deriving the environment map from an available skybox
-        environmentMapLoads =
-            this[$loadEnvironmentMapFromSkyboxUrl](skyboxUrl, progressTracker);
-      } else {
-        // Fallback to generating the environment map
-        environmentMapLoads = this[$loadGeneratedEnvironmentMap]();
-      }
-
->>>>>>> 1265621d
       const [environmentMap, skybox] =
           await Promise.all([environmentMapLoads, skyboxLoads]);
 
@@ -275,11 +235,7 @@
           this.loadEquirectAsCubeMap(url, progressCallback)
               .then(interstitialEnvironmentMap => {
                 const environmentMap =
-<<<<<<< HEAD
                     this.pmremPass(interstitialEnvironmentMap);
-=======
-                    this.pmremPass(interstitialEnvironmentMap.texture);
->>>>>>> 1265621d
                 // In this case, we don't care about the interstitial
                 // environment map because it will never be used for anything,
                 // so dispose of it right away:
@@ -304,11 +260,7 @@
     if (!this[$environmentMapCache].has(url)) {
       const skyboxLoads = this[$loadSkyboxFromUrl](url, progressTracker);
       const environmentMapLoads =
-<<<<<<< HEAD
           skyboxLoads.then(skybox => this.pmremPass(skybox));
-=======
-          skyboxLoads.then(skybox => this.pmremPass(skybox.texture));
->>>>>>> 1265621d
 
       this[$environmentMapCache].set(url, environmentMapLoads);
     }
@@ -328,11 +280,7 @@
       this.gaussianBlur(interstitialEnvironmentMap);
 
       this[$generatedEnvironmentMap] =
-<<<<<<< HEAD
           this.pmremPass(interstitialEnvironmentMap);
-=======
-          this.pmremPass(interstitialEnvironmentMap.texture);
->>>>>>> 1265621d
 
       // We should only ever generate this map once, and we will not be using
       // the environment map as a skybox, so go ahead and dispose of all
@@ -432,15 +380,9 @@
     tempTarget.texture.minFilter = NearestFilter;
     tempTarget.texture.generateMipmaps = false;
 
-<<<<<<< HEAD
-    var gammaOutput = this.renderer.gammaOutput;
-    var toneMapping = this.renderer.toneMapping;
-    var toneMappingExposure = this.renderer.toneMappingExposure;
-=======
     const gammaOutput = this.renderer.gammaOutput;
     const toneMapping = this.renderer.toneMapping;
     const toneMappingExposure = this.renderer.toneMappingExposure;
->>>>>>> 1265621d
 
     this.renderer.toneMapping = LinearToneMapping;
     this.renderer.toneMappingExposure = 1.0;
@@ -467,23 +409,8 @@
    * returns a texture of the prefiltered mipmapped radiance environment map
    * to be used as environment maps in models.
    */
-<<<<<<< HEAD
   pmremPass(target: WebGLRenderTargetCube): WebGLRenderTarget {
     const cubeUVTarget = this[$PMREMGenerator].update(target);
-=======
-  pmremPass(texture: Texture, samples?: number, size?: number):
-      WebGLRenderTarget {
-    const generator = new PMREMGenerator(texture, samples, size);
-    generator.update(this.renderer);
-
-    const packer = new PMREMCubeUVPacker(generator.cubeLods);
-    packer.update(this.renderer);
-
-    const renderTarget = packer.CubeUVRenderTarget;
-
-    generator.dispose();
-    packer.dispose();
->>>>>>> 1265621d
 
     (cubeUVTarget.texture as any).userData = {
       ...userData,
@@ -495,11 +422,7 @@
       })
     };
 
-<<<<<<< HEAD
     return cubeUVTarget;
-=======
-    return renderTarget;
->>>>>>> 1265621d
   }
 
   async dispose() {
